--- conflicted
+++ resolved
@@ -2441,9 +2441,56 @@
         "Examples": null
       },
       {
-<<<<<<< HEAD
+        "Name": "mean",
+        "Alias": "",
+        "Aliases": null,
+        "Summary": "Return the mean of the given array of numbers.",
+        "Returns": "",
+        "Hidden": false,
+        "Arguments": null,
+        "Examples": null
+      },
+      {
         "Name": "median",
-=======
+        "Alias": "",
+        "Aliases": null,
+        "Summary": "Return the median of the given array of numbers.",
+        "Returns": "",
+        "Hidden": false,
+        "Arguments": null,
+        "Examples": null
+      },
+      {
+        "Name": "minimum",
+        "Alias": "",
+        "Aliases": null,
+        "Summary": "Return the minimum of the given array of numbers.",
+        "Returns": "",
+        "Hidden": false,
+        "Arguments": null,
+        "Examples": null
+      },
+      {
+        "Name": "minimum_nz",
+        "Alias": "",
+        "Aliases": null,
+        "Summary": "Return the minimum (excluding zero) of the given array of numbers.",
+        "Returns": "",
+        "Hidden": false,
+        "Arguments": null,
+        "Examples": null
+      },
+      {
+        "Name": "stddev",
+        "Alias": "",
+        "Aliases": null,
+        "Summary": "Return the standard deviation of the given array of numbers.",
+        "Returns": "",
+        "Hidden": false,
+        "Arguments": null,
+        "Examples": null
+      },
+      {
         "Name": "sum",
         "Alias": "",
         "Aliases": null,
@@ -2455,70 +2502,9 @@
       },
       {
         "Name": "maximum",
->>>>>>> 66ccbe45
         "Alias": "",
         "Aliases": null,
         "Summary": "Return the maximum of the given array of numbers.",
-        "Returns": "",
-        "Hidden": false,
-        "Arguments": null,
-        "Examples": null
-      },
-      {
-        "Name": "mean",
-        "Alias": "",
-        "Aliases": null,
-        "Summary": "Return the mean of the given array of numbers.",
-        "Returns": "",
-        "Hidden": false,
-        "Arguments": null,
-        "Examples": null
-      },
-      {
-        "Name": "median",
-        "Alias": "",
-        "Aliases": null,
-        "Summary": "Return the median of the given array of numbers.",
-        "Returns": "",
-        "Hidden": false,
-        "Arguments": null,
-        "Examples": null
-      },
-      {
-        "Name": "minimum",
-        "Alias": "",
-        "Aliases": null,
-        "Summary": "Return the minimum of the given array of numbers.",
-        "Returns": "",
-        "Hidden": false,
-        "Arguments": null,
-        "Examples": null
-      },
-      {
-        "Name": "minimum_nz",
-        "Alias": "",
-        "Aliases": null,
-        "Summary": "Return the minimum (excluding zero) of the given array of numbers.",
-        "Returns": "",
-        "Hidden": false,
-        "Arguments": null,
-        "Examples": null
-      },
-      {
-        "Name": "stddev",
-        "Alias": "",
-        "Aliases": null,
-        "Summary": "Return the standard deviation of the given array of numbers.",
-        "Returns": "",
-        "Hidden": false,
-        "Arguments": null,
-        "Examples": null
-      },
-      {
-        "Name": "mean",
-        "Alias": "",
-        "Aliases": null,
-        "Summary": "Return the mean of the given array of numbers.",
         "Returns": "",
         "Hidden": false,
         "Arguments": null,
@@ -4272,35 +4258,6 @@
         "Examples": null
       },
       {
-        "Name": "isLastElement",
-        "Alias": "",
-        "Aliases": null,
-        "Summary": "Returns whether the given index in the given array is the last element in that array.",
-        "Returns": "",
-        "Hidden": false,
-        "Arguments": [
-          {
-            "Name": "index",
-            "Type": "integer",
-            "Description": "The current index of the item in the collection.",
-            "Variadic": false,
-            "Optional": false,
-            "Default": null,
-            "Valid": null
-          },
-          {
-            "Name": "array",
-            "Type": "array",
-            "Description": "The array being checked",
-            "Variadic": false,
-            "Optional": false,
-            "Default": null,
-            "Valid": null
-          }
-        ],
-        "Examples": null
-      },
-      {
         "Name": "findkey",
         "Alias": "findKey",
         "Aliases": null,
@@ -5101,8 +5058,8 @@
         "Arguments": [
           {
             "Name": "pattern",
-            "Type": "string, array",
-            "Description": "The regular expression to match with, or an array of regular expressions (any of which may match).",
+            "Type": "string",
+            "Description": "The regular expression to match with.",
             "Variadic": false,
             "Optional": false,
             "Default": null,
